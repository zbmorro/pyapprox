import numpy as np
from functools import partial
import os
import copy
from multiprocessing import Pool
from scipy.optimize import least_squares

from pyapprox.univariate_polynomials.orthonormal_polynomials import \
    evaluate_orthonormal_polynomial_1d
from pyapprox.univariate_polynomials.orthonormal_recursions import \
    jacobi_recurrence


def evaluate_core(sample, core_params, core_params_map, ranks,
                  recursion_coeffs):
    """
    Evaluate a core of the function train at a sample

    Parameters
    ----------
    sample : float
        The sample at which to evaluate the function train

    univariate_params : [ np.ndarray (num_coeffs_i) ] (ranks[0]*ranks[2])
        The coeffs of each univariate function. May be of different size
        i.e. num_coeffs_i can be different for i=0,...,ranks[0]*ranks[1]

    ranks : np.ndarray (2)
        The ranks of the core [r_{k-1},r_k]

    recursion_coeffs : np.ndarray (max_degree+1)
        The recursion coefficients used to evaluate the univariate functions
        which are assumed to polynomials defined by the recursion coefficients

    Returns
    -------
    core_values : np.ndarray (ranks[0],ranks[1])
        The values of each univariate function evaluated at the sample

    Notes
    -----
    If we assume each univariate function for variable ii is fixed
    we only need to compute basis matrix once. This is also true
    if we compute basis matrix for max degree of the univariate functions
    of the ii variable. If degree of a given univariate function is
    smaller we can just use subset of matrix. This comes at the cost of
    more storage but less computations than if vandermonde was computed
    for each different degree. We build max_degree vandermonde here.
    """
    try:
        from pyapprox.python.function_train import evaluate_core_pyx
        return evaluate_core_pyx(sample, core_params, core_params_map, ranks,
                                 recursion_coeffs)
        # from pyapprox.weave.function_train import c_evalute_core
        # return c_evaluate_core(sample, core_params, core_params_map, ranks,
        #                        recursion_coeffs)
    except:
        pass

    assert ranks.shape[0] == 2
    assert np.isscalar(sample)

    core_values = np.empty((ranks[0], ranks[1]), dtype=float)

    max_degree = recursion_coeffs.shape[0]-1
    basis_matrix = evaluate_orthonormal_polynomial_1d(
        np.asarray([sample]), max_degree, recursion_coeffs)
    for kk in range(ranks[1]):
        for jj in range(ranks[0]):
            params = get_params_of_univariate_function(
                jj, kk, ranks, core_params, core_params_map)
            degree = params.shape[0]-1
            assert degree < recursion_coeffs.shape[0]
            core_values[jj, kk] = np.dot(basis_matrix[:, :degree+1], params)
    return core_values


def core_grad_left(sample, core_params, core_params_map, ranks,
                   recursion_coeffs, left_vals):
    """
    Evaluate the value and intermediate derivaties, with respect to
    univariate function basis parameters, of a core of the function train at
    a sample.

    Parameters
    ----------
    sample : float
        The sample at which to evaluate the function train

    univariate_params : [ np.ndarray (num_coeffs_i) ] (ranks[0]*ranks[2])
        The params of each univariate function. May be of different size
        i.e. num_params_i can be different for i=0,...,ranks[0]*ranks[1]

    ranks : np.ndarray (2)
        The ranks of the core [r_{k-1},r_k]

    recursion_coeffs : np.ndarray (max_degree+1)
        The recursion coefficients used to evaluate the univariate functions
        which are assumed to polynomials defined by the recursion coefficients

    left_vals : np.ndarray (ranks[0])
        The values of the product of all previous cores F_1F_2...F_{k-1}.
        If None no derivatives will be computed. Setting None is useful if
        one only want function values or when computing derivatives of first
        core.

    Returns
    -------
    core_values : np.ndarray (ranks[0],ranks[1])
        The values of each univariate function evaluated at the sample

    derivs : [ [] (num_params_i) ] (ranks[0]*ranks[1])
        The derivates of the univariate function with respect to the
        basis parameters after the left pass algorithm.
        Derivs of univariate functions are in column major ordering

    Notes
    -----
    If we assume each univariate function for variable ii is fixed
    we only need to compute basis matrix once. This is also true
    if we compute basis matrix for max degree of the univariate functions
    of the ii variable. If degree of a given univariate function is
    smaller we can just use subset of matrix. This comes at the cost of
    more storage but less computations than if vandermonde was computed
    for each different degree. We build max_degree vandermonde here.
    """
    assert ranks.shape[0] == 2
    assert np.isscalar(sample)
    if left_vals is not None:
        assert left_vals.ndim == 2 and left_vals.shape[0] == 1

    core_values = np.empty((ranks[0]*ranks[1]), dtype=float)
    core_derivs = np.empty_like(core_params)

    max_degree = recursion_coeffs.shape[0]-1
    basis_matrix = evaluate_orthonormal_polynomial_1d(
        np.asarray([sample]), max_degree, recursion_coeffs)
    cnt = 0
    for kk in range(ranks[1]):
        for jj in range(ranks[0]):
            params = get_params_of_univariate_function(
                jj, kk, ranks, core_params, core_params_map)
            degree = params.shape[0]-1
            assert degree < recursion_coeffs.shape[0]
            univariate_function_num = get_univariate_function_number(
                ranks[0], jj, kk)
            core_values[univariate_function_num] = np.dot(
                basis_matrix[:, :degree+1], params)
            if left_vals is not None:
                core_derivs[cnt:cnt+params.shape[0]] = \
                    left_vals[0, jj]*basis_matrix[:, :degree+1]
            else:
                core_derivs[cnt:cnt+params.shape[0]
                            ] = basis_matrix[:, :degree+1]
            cnt += params.shape[0]
    return core_values, core_derivs


def evaluate_function_train(samples, ft_data, recursion_coeffs):
    """
    Evaluate the function train

    Parameters
    ----------
    samples : np.ndarray (num_vars, num_samples)
        The samples at which to evaluate the function train

    cores :  [ [ [] univariate_params[ii][jj]] (ranks[ii]*ranks[ii+1]) ](num_vars)
        Parameters of the univariate function of each core.
        ii is the variable index, jj is the univariate function index within the
        ii-th core. jj=0,...,ranks[ii]*ranks[ii+1]. Univariate functions
        are assumed to be stored in column major ordering.

    ranks : np.ndarray (num_vars+1)
        The ranks of the function train cores

    recursion_coeffs : np.ndarray (max_degree+1)
        The recursion coefficients used to evaluate the univariate functions
        which are assumed to polynomials defined by the recursion coefficients

    Returns
    -------
    values : np.ndarray (num_samples,1)
        The values of the function train at the samples
    """
    ranks, ft_params, ft_params_map, ft_cores_map = ft_data

    num_vars = len(ranks)-1
    num_samples = samples.shape[1]
    assert len(ranks) == num_vars+1
    values = np.zeros((num_samples, 1), dtype=float)
    for ii in range(num_samples):
        core_params, core_params_map = get_all_univariate_params_of_core(
            ft_params, ft_params_map, ft_cores_map, 0)
        core_values = evaluate_core(
            samples[0, ii], core_params, core_params_map, ranks[:2],
            recursion_coeffs)
        for dd in range(1, num_vars):
            core_params, core_params_map = get_all_univariate_params_of_core(
                ft_params, ft_params_map, ft_cores_map, dd)
            core_values = np.dot(core_values, evaluate_core(
                samples[dd, ii], core_params, core_params_map, ranks[dd:dd+2],
                recursion_coeffs))
        values[ii, 0] = core_values[0, 0]
    return values


def core_grad_right(ranks, right_vals, intermediate_core_derivs,
                    core_params_map):
    """
    Evaluate the gradient of a core of the function train at a sample using
    precomputed intermediate_results

    This works because derivative of core (deriv_matrix) with respect to a
    single parameter of a single univariate function index by ii,jj is
    zero except for 1  non-zero entry at ii,jj.
    Thus theoretically we need to compute np.dot(deriv_matrix,right_vals) for
    each ii,jj we actually only need to collect all non-zero derivatives
    of each deriv_matrix into one vector and multiply this by right_vals

    Parameters
    ----------
    ranks : np.ndarray (2)
        The ranks of the core [r_{k-1},r_k]

    right_vals : np.ndarray (ranks[1])
        The values of the product of all following cores F_{k+1}F_{k+1}...F_d

    intermediate_core_derivs : [ [] (num_params_i) ] (ranks[0]*ranks[1])
        The derivates of the univariate function with respect to the
        basis parameters after the left pass algorithm.
        Derivs of univariate functions are in column major ordering

    Returns
    -------
    derivs : [ [] (num_params_i) ] (ranks[0]*ranks[1])
        The derivates of the univariate function with respect to the
        basis parameters. Derivs of univariate functions are in
        column major ordering
    """
    assert ranks.shape[0] == 2
    assert right_vals.ndim == 2 and right_vals.shape[1] == 1
    core_derivs = np.empty((0), dtype=float)
    for kk in range(ranks[1]):
        for jj in range(ranks[0]):
            lb, ub = get_index_bounds_of_univariate_function_params(
                jj, kk, ranks, core_params_map,
                intermediate_core_derivs.shape[0])
            core_derivs = np.append(
                core_derivs, intermediate_core_derivs[lb:ub]*right_vals[kk, 0])
    return core_derivs


def evaluate_function_train_grad(sample, ft_data, recursion_coeffs):
    """
    Evaluate the function train and its gradient

    Parameters
    ----------
    sample : np.ndarray (num_vars, )
        The sample1 at which to evaluate the function train gradient

    cores :  [ [ [] univariate_params[ii][jj]] (ranks[ii]*ranks[ii+1]) ](num_vars)
        Parameters of the univariate function of each core.
        ii is the variable index, jj is the univariate function index within the
        ii-th core. jj=0,...,ranks[ii]*ranks[ii+1]. Univariate functions
        are assumed to be stored in column major ordering.

    ranks : np.ndarray (num_vars+1)
        The ranks of the function train cores

    recursion_coeffs : np.ndarray (max_degree+1)
        The recursion coefficients used to evaluate the univariate functions
        which are assumed to polynomials defined by the recursion coefficients

    Returns
    -------
    value : float
        The value of the function train at the sample

    grad : np.ndarray(num_ft_params)
        The derivative of the function train with respect to each coefficient
        of each univariate core.
        The gradient is stored for each core from first to last.
        The gradient of each core is stored using column major ordering of
        the univariate functions.


    """
    value, values_of_cores, derivs_of_cores = \
        evaluate_ft_gradient_forward_pass(sample, ft_data, recursion_coeffs)

    ranks, ft_params, ft_params_map, ft_cores_map = ft_data
<<<<<<< HEAD
    gradient = evaluate_ft_gradient_backward_pass(
        ranks,values_of_cores,derivs_of_cores,ft_params_map,ft_cores_map)
=======
    gradient = evalaute_ft_gradient_backward_pass(
        ranks, values_of_cores, derivs_of_cores, ft_params_map, ft_cores_map)
>>>>>>> 59d0fd43

    return value, gradient


def evaluate_ft_gradient_forward_pass(sample, ft_data, recursion_coeffs):
    ranks, ft_params, ft_params_map, ft_cores_map = ft_data

    num_vars = len(ranks)-1
    assert sample.shape[1] == 1
    assert sample.shape[0] == num_vars

    core_params, core_params_map = get_all_univariate_params_of_core(
        ft_params, ft_params_map, ft_cores_map, 0)
    core_values, core_derivs = core_grad_left(
        sample[0, 0], core_params, core_params_map, ranks[:2],
        recursion_coeffs, None)
    left_vals = core_values.copy()[np.newaxis, :]
    values_of_cores = core_values.copy()
    derivs_of_cores = core_derivs.copy()
    for dd in range(1, num_vars):
        core_params, core_params_map = get_all_univariate_params_of_core(
            ft_params, ft_params_map, ft_cores_map, dd)
        core_values, core_derivs = core_grad_left(
            sample[dd, 0], core_params, core_params_map, ranks[dd:dd+2],
            recursion_coeffs, left_vals)
        left_vals = np.dot(left_vals, np.reshape(
            core_values, (ranks[dd], ranks[dd+1]), order='F'))
        values_of_cores = np.concatenate((values_of_cores, core_values))
        derivs_of_cores = np.concatenate((derivs_of_cores, core_derivs))
    value = left_vals[0]
    return value, values_of_cores, derivs_of_cores


<<<<<<< HEAD
def evaluate_ft_gradient_backward_pass(ranks,values_of_cores,derivs_of_cores,
                                       ft_params_map,ft_cores_map):
=======
def evalaute_ft_gradient_backward_pass(ranks, values_of_cores, derivs_of_cores,
                                       ft_params_map, ft_cores_map):
>>>>>>> 59d0fd43
    num_vars = ranks.shape[0]-1
    num_ft_params = derivs_of_cores.shape[0]
    gradient = np.empty_like(derivs_of_cores)

    # gradient of parameters of last core
    cores_params_lb, cores_params_ub = get_index_bounds_of_core_params(
        num_vars-1, ft_cores_map, ft_params_map, num_ft_params)[:2]
    gradient[cores_params_lb:cores_params_ub] =\
        derivs_of_cores[cores_params_lb:cores_params_ub]

    values_lb, values_ub = get_index_bounds_of_core_univariate_functions(
        num_vars-1, ft_cores_map, values_of_cores.shape[0])
    right_vals = np.reshape(
        values_of_cores[values_lb:values_ub],
        (ranks[num_vars-1], ranks[num_vars]), order='F')

    # gradient of parameters of each of the middle cores
    for dd in range(num_vars-2, 0, -1):
        core_derivs, core_params_map = get_all_univariate_params_of_core(
            derivs_of_cores, ft_params_map, ft_cores_map, dd)
        core_values = get_core_values(dd, values_of_cores, ft_cores_map)

        core_params_lb, core_params_ub = get_index_bounds_of_core_params(
            dd, ft_cores_map, ft_params_map, num_ft_params)[:2]

        gradient[core_params_lb:core_params_ub] = core_grad_right(
            ranks[dd:dd+2], right_vals, core_derivs, core_params_map)

        core_values = np.reshape(
            core_values, (ranks[dd], ranks[dd+1]), order='F')
        right_vals = np.dot(core_values, right_vals)

    # gradient of parameters of first core
    core_derivs, core_params_map = get_all_univariate_params_of_core(
        derivs_of_cores, ft_params_map, ft_cores_map, 0)
    core_params_lb, core_params_ub = get_index_bounds_of_core_params(
        0, ft_cores_map, ft_params_map, num_ft_params)[:2]
    gradient[core_params_lb:core_params_ub] = core_grad_right(
        ranks[:2], right_vals, core_derivs, core_params_map)

    return gradient


def num_univariate_functions(ranks):
    """
    Compute the number of univariate function in a function train.

    Parameters
    ----------
    ranks : np.ndarray (num_vars+1)
        The ranks of the function train cores

    Returns
    -------
    num_1d_functions : integer
        The number of univariate functions
    """
    num_1d_functions = 0
    for ii in range(len(ranks)-1):
        num_1d_functions += ranks[ii]*ranks[ii+1]
    return int(num_1d_functions)


def generate_homogeneous_function_train(ranks, num_params_1d, ft_params):
    """
    Generate a function train of a specified rank using the same
    parameterization of each univariate function within a core and for all
    cores.

    Parameters
    ----------
    ranks : np.ndarray (num_vars+1)
        The ranks of the function train cores

    num_params_1d : integer
        The number of parameters of each univariate function, e.g.
        the number of parameters in a polynomial basis

    ft_params : np.ndarray (num_univariate_functions(ranks)*num_params)
        Flatten array containing the parameter values of each univariate
        function

    Returns
    -------
    cores : [ [ [] univariate_params[ii][jj]] (ranks[ii]*ranks[ii+1]) ](num_vars)
        Parameters of the univariate function of each core.
        ii is the variable index, jj is the univariate function index within
        the ii-th core. jj=0,...,ranks[ii]*ranks[ii+1]. Univariate functions
        are assumed to be stored in column major ordering.
    """
    num_vars = ranks.shape[0]-1
    num_1d_functions = num_univariate_functions(ranks)
    num_ft_parameters = num_params_1d*num_1d_functions
    ft_params_map = np.arange(0, num_ft_parameters, num_params_1d, dtype=int)
    ft_cores_map = np.zeros((1), dtype=int)
    for ii in range(num_vars-1):
        ft_cores_map = np.append(
            ft_cores_map,
            np.asarray(ft_cores_map[-1]+ranks[ii]*ranks[ii+1], dtype=int))

    # return list so I can make assignments like
    # ft_data[1]=...
    return [ranks, ft_params, ft_params_map, ft_cores_map]


def get_index_bounds_of_core_univariate_functions(var_num, ft_cores_map,
                                                  num_univariate_functions):
    num_vars = ft_cores_map.shape[0]
    assert var_num < num_vars
    core_map_lb = ft_cores_map[var_num]
    if var_num == num_vars-1:
        core_map_ub = num_univariate_functions
    else:
        core_map_ub = ft_cores_map[var_num+1]
    return core_map_lb, core_map_ub


def get_index_bounds_of_core_params(var_num, ft_cores_map,
                                    ft_params_map, num_ft_params):
    num_vars = ft_cores_map.shape[0]
    assert var_num < num_vars
    core_map_lb, core_map_ub = get_index_bounds_of_core_univariate_functions(
        var_num, ft_cores_map, ft_params_map.shape[0])
    if var_num == num_vars-1:
        params_map_ub = num_ft_params
    else:
        params_map_ub = ft_params_map[core_map_ub]
    params_map_lb = ft_params_map[core_map_lb]
    return params_map_lb, params_map_ub, core_map_lb, core_map_ub


def get_all_univariate_params_of_core(ft_params, ft_params_map, ft_cores_map,
                                      var_num):
    params_map_lb, params_map_ub, core_map_lb, core_map_ub = \
        get_index_bounds_of_core_params(
            var_num, ft_cores_map, ft_params_map, ft_params.shape[0])

    core_params = ft_params[params_map_lb:params_map_ub]
    core_params_map = ft_params_map[core_map_lb:core_map_ub]-params_map_lb
    return core_params, core_params_map


def get_core_values(var_num, values_of_cores, ft_cores_map):
    num_ft_univariate_functions = values_of_cores.shape[0]
    lb, ub = get_index_bounds_of_core_univariate_functions(
        var_num, ft_cores_map, num_ft_univariate_functions)
    return values_of_cores[lb:ub]


def get_univariate_function_number(left_rank, ii, jj):
    # for some reason if left_rank is uint 64 and ii,jj are int
    # following operation returns a float64
    return int(jj*left_rank+ii)


def get_index_bounds_of_univariate_function_params(
        ii, jj, ranks, core_params_map, num_core_params):
    univariate_function_num = get_univariate_function_number(ranks[0], ii, jj)
    num_univariate_functions = core_params_map.shape[0]
    assert univariate_function_num < num_univariate_functions
    lb = core_params_map[univariate_function_num]
    if univariate_function_num == num_univariate_functions-1:
        ub = num_core_params
    else:
        ub = core_params_map[univariate_function_num+1]
    return lb, ub


def get_params_of_univariate_function(ii, jj, ranks, core_params,
                                      core_params_map):
    lb, ub = get_index_bounds_of_univariate_function_params(
        ii, jj, ranks, core_params_map, core_params.shape[0])
    univariate_function_params = core_params[lb:ub]
    return univariate_function_params


def add_core(univariate_functions_params, ft_params, ft_params_map,
             ft_cores_map):
    if ft_params is None:
        ft_params = np.empty((0), dtype=float)
        ft_params_map = np.empty((0), dtype=int)
        ft_cores_map = np.empty((0), dtype=int)

    params_cnt = ft_params.shape[0]
    params_map_cnt = ft_params_map.shape[0]
    ft_cores_map = np.append(ft_cores_map, params_map_cnt)

    num_univariate_functions = len(univariate_functions_params)
    ft_params = np.concatenate(
        (ft_params, np.concatenate(univariate_functions_params)))

    param_indices = np.empty((num_univariate_functions), dtype=int)
    param_indices[0] = params_cnt
    for ii in range(1, num_univariate_functions):
        params_cnt += univariate_functions_params[ii-1].shape[0]
        param_indices[ii] = params_cnt
    ft_params_map = np.concatenate((ft_params_map, param_indices))
    return ft_params, ft_params_map, ft_cores_map


def generate_additive_function_in_function_train_format(
        univariate_function_params, compress):
    """
    Generate function train representation of
    f(x) = f_1(x_1)+f_2(x_2)+...+f_d(x_d).
    An additive function in tensor train format has ranks [1,2,2,...,2,2,1]

    Parameters
    ----------
    univariate_function_params : [np.ndarray(num_params_1d_i)] (num_vars)
        The parameters of the univariate function f_i for each dimension

    compress : boolean
        True  - return compressed representation of zero and one cores,
                i.e. a coefficient vector for the univariate cores of length 1
        False - return a coefficient vector that has zeros for all 1d params
                of a univariate function. If False then the number of
                parameters of all univariate parameters must be equal
    Returns
    -------
    ranks : np.ndarray (num_vars+1)
        The ranks of the function train cores

    cores : [ [ [] univariate_params[ii][jj]] (ranks[ii]*ranks[ii+1]) ](num_vars)
        Parameters of the univariate function of each core.
        ii is the variable index, jj is the univariate function index within
        the ii-th core. jj=0,...,ranks[ii]*ranks[ii+1]. Univariate functions
        are assumed to be stored in column major ordering.
    """
    num_vars = len(univariate_function_params)
    ranks = ranks_vector(num_vars, 2)

    if not compress:
        num_params_1d = univariate_function_params[0].shape[0]
        for dd in range(1, num_vars):
            assert num_params_1d == univariate_function_params[dd].shape[0]
        zero = np.zeros((num_params_1d), dtype=float)
        one = zero.copy()
        one[0] = 1.
    else:
        zero = np.asarray([0.])
        one = np.asarray([1.])

    # first core is |f_1 1|
    core_univariate_functions_params = [univariate_function_params[0], one]
    ft_params, ft_params_map, ft_cores_map = add_core(
        core_univariate_functions_params, None, None, None)
    # middle cores are | 1    0|
    #                  |f_ii, 1|
    for ii in range(1, num_vars-1):
        core_univariate_functions_params = [
            one, univariate_function_params[ii], zero, one]
        ft_params, ft_params_map, ft_cores_map = add_core(
            core_univariate_functions_params, ft_params, ft_params_map,
            ft_cores_map)
    # last core is | 1 |
    #              |f_d|
    core_univariate_functions_params =\
        [one, univariate_function_params[num_vars-1]]
    ft_params, ft_params_map, ft_cores_map = add_core(
        core_univariate_functions_params, ft_params, ft_params_map,
        ft_cores_map)

    # return list so I can make assignments like
    # ft_data[1]=...
    return [ranks, ft_params, ft_params_map, ft_cores_map]


def ft_parameter_finite_difference_gradient(
        sample, ft_data, recursion_coeffs, eps=2*np.sqrt(np.finfo(float).eps)):
    ft_params = ft_data[1]
    value = evaluate_function_train(sample, ft_data, recursion_coeffs)
    num_ft_parameters = ft_params.shape[0]
    gradient = np.empty_like(ft_params)
    for ii in range(num_ft_parameters):
        perturbed_params = ft_params.copy()
        perturbed_params[ii] += eps
        ft_data = (ft_data[0], perturbed_params, ft_data[2], ft_data[3])
        perturbed_value = evaluate_function_train(
            sample, ft_data, recursion_coeffs)
        gradient[ii] = (perturbed_value-value)/eps
    return gradient


def ranks_vector(num_vars, rank):
    ranks = np.ones((num_vars+1), dtype=int)
    ranks[1:num_vars] = rank
    return ranks


def print_function_train(ft_data):
    """
    Print the parameters of the univariate functions of each core of a
    function train.
    """
    ranks, ft_params, ft_params_map, ft_cores_map = ft_data
    num_vars = len(ranks)-1
    print(('Function train d=%d' % num_vars, "rank:", ranks))
    for ii in range(num_vars):
        core_params, core_params_map = get_all_univariate_params_of_core(
            ft_params, ft_params_map, ft_cores_map, ii)
        for kk in range(ranks[ii+1]):
            for jj in range(ranks[ii]):
                params = get_params_of_univariate_function(
                    jj, kk, ranks, core_params, core_params_map)
                print(("(%d,%d,%d)" % (ii, jj, kk), params))


def function_trains_equal(ft_data_1, ft_data_2, verbose=False):
    """
    Check equality of two function trains
    """
    ranks_1, ft_params_1, ft_params_map_1, ft_cores_map_1 = ft_data_1
    ranks_2, ft_params_2, ft_params_map_2, ft_cores_map_2 = ft_data_2
    num_vars = len(ranks_1)-1
    if (num_vars != len(ranks_2)-1):
        if verbose:
            print("Inconsistent number of variables")
        return False

    if not np.allclose(ranks_1, ranks_2):
        if verbose:
            print("Inconsistent ranks")
        return False

    if not np.allclose(ft_params_1, ft_params_2):
        if verbose:
            print("Inconsistent univariate function parameters")
        return False

    if not np.allclose(ft_params_map_1, ft_params_map_2):
        if verbose:
            print("Inconsistent univariate functions parameters map")
        return False

    if not np.allclose(ft_cores_map_1, ft_cores_map_2):
        if verbose:
            print("Inconsistent cores map")
        return False

    return True


def ft_linear_least_squares_regression(samples, values, degree, perturb=None):
    num_vars, num_samples = samples.shape

    vandermonde = np.hstack((np.ones((num_samples, 1)), samples.copy().T))
    sol = np.linalg.lstsq(vandermonde, values, rcond=None)[0]
    univariate_function_params = []
    for ii in range(num_vars):
        params = np.zeros(degree+1)
        # add small constant contribution to each core
        params[0] = sol[0]/float(num_vars)
        params[1] = sol[ii+1]
        univariate_function_params.append(params)

    linear_ft_data = generate_additive_function_in_function_train_format(
        univariate_function_params, compress=False)
    if perturb is not None:
        II = np.where(linear_ft_data[1] == 0)[0]
        linear_ft_data[1][II] = perturb
    return linear_ft_data


def modify_and_evaluate_function_train(samples, ft_data, recursion_coeffs,
                                       active_indices, ft_params):
    if active_indices is not None:
        ft_data[1][active_indices] = ft_params
    else:
        ft_data[1] = ft_params

    ft_values = evaluate_function_train(samples, ft_data, recursion_coeffs)
    return ft_values


def ft_least_squares_residual(samples, values, ft_data, recursion_coeffs,
                              active_indices, ft_params):
    """
    Warning this only overwrites parameters associated with the active indices
    the rest of the parameters are taken from ft_data.
    """
    ft_values = modify_and_evaluate_function_train(
        samples, ft_data, recursion_coeffs, active_indices, ft_params)
    assert ft_values.shape == values.shape
    return (values-ft_values)[:, 0]


def ft_least_squares_jacobian(samples, values, ft_data, recursion_coeffs,
                              active_indices, ft_params):
    """
    Warning this only overwrites parameters associated with the active indices
    the rest of the parameters are taken from ft_data.
    """
    num_samples = samples.shape[1]
    num_params = ft_params.shape[0]
    if active_indices is not None:
        ft_data[1][active_indices] = ft_params
        nactive_params = active_indices.shape[0]
    else:
        ft_data[1] = ft_params
        nactive_params = num_params

    jacobian = np.empty((num_samples, nactive_params), dtype=float)
    for ii in range(num_samples):
        __, grad = evaluate_function_train_grad(
            samples[:, ii:ii+1], ft_data, recursion_coeffs)
        if active_indices is None:
            jacobian[ii, :] = -grad
        jacobian[ii, :] = -grad[active_indices]
    return jacobian


def apply_function_train_adjoint_jacobian(samples, ft_data, recursion_coeffs,
                                          perturb, ft_params, vec):
    """
    Apply the function train Jacobian to a vector. This is more memory
    efficient than simply computing Jacobain and then using a matrix-vector
    multiply to compute its action.

    Parameters
    ----------
    perturb : float
        Small positive perturbation to add to any zero valued function train
        parameters before computing Jacobian. This is useful when computing
        Jacobians for greedy regression methods that start with only a small
        number of non-zero paramters which can mean that gradient can often
        be zero unless perturbation is applied.
    """
    new_ft_data = copy.deepcopy(ft_data)
    new_ft_data[1] = ft_params.copy()
    new_ft_data[1][ft_params == 0] = perturb
    result = np.zeros((ft_params.shape[0]), dtype=float)
    num_samples = samples.shape[1]
    for ii in range(num_samples):
        __, ft_gradient = evaluate_function_train_grad(
            samples[:, ii:ii+1], new_ft_data, recursion_coeffs)
        for jj in range(ft_gradient.shape[0]):
            result[jj] += -ft_gradient[jj]*vec[ii]
        # print 'result',result
    return result


def ft_non_linear_least_squares_regression(samples, values, ft_data,
                                           recursion_coeffs,
                                           initial_guess,
                                           active_indices=None,
                                           opts=dict()):

    if active_indices is not None:
        assert active_indices.shape[0] == initial_guess.shape[0]

    assert values.ndim == 2 and values.shape[1] == 1
    residual_func = partial(
        ft_least_squares_residual, samples, values, ft_data, recursion_coeffs,
        active_indices)
    jacobian_func = partial(ft_least_squares_jacobian,
                            samples, values, ft_data, recursion_coeffs,
                            active_indices)
    # jacobian_func='2-point'

    result = least_squares(
        residual_func, initial_guess, jac=jacobian_func,
        gtol=opts.get('gtol', 1e-8), ftol=opts.get('ftol', 1e-8),
        xtol=opts.get('xtol', 1e-8))
    if opts.get('verbosity', 0) > 0:
        print('non-linear least squares output')
        print(('#fevals:', result['nfev']))
        print(('#gevals:', result['njev']))
        print(('obj:', result['cost']))
        print(('status:', result['status']))

    if active_indices is None:
        return result['x']
    else:
        ft_params = ft_data[1].copy()
        ft_params[active_indices] = result['x']
        return ft_params


def generate_random_sparse_function_train(num_vars, rank, num_params_1d,
                                          sparsity_ratio):
    ranks = rank*np.ones(num_vars+1, dtype=int)
    ranks[0] = 1
    ranks[-1] = 1
    num_1d_functions = num_univariate_functions(ranks)
    num_ft_params = num_params_1d*num_1d_functions

    sparsity = int(sparsity_ratio*num_ft_params)
    ft_params = np.random.normal(0., 1., (num_ft_params))
    II = np.random.permutation(num_ft_params)[sparsity:]
    ft_params[II] = 0.

    ft_data = generate_homogeneous_function_train(
        ranks, num_params_1d, ft_params)
    return ft_data


def get_random_compressible_vector(num_entries, decay_rate):
    vec = np.random.normal(0., 1., (num_entries))
    vec /= (np.arange(1, num_entries+1))**decay_rate
    vec = vec[np.random.permutation(num_entries)]
    return vec


def compare_compressible_vectors():
    import matplotlib.pyplot as plt
    decay_rates = [1, 2, 3, 4]
    num_entries = 1000
    II = np.arange(num_entries)
    for decay_rate in decay_rates:
        vec = get_random_compressible_vector(num_entries, decay_rate)
        plt.loglog(II, np.sort(np.absolute(vec))[
                   ::-1], 'o', label=r'$r=%1.1f$' % decay_rate)
    plt.legend()
    plt.show()


def sparsity_example(decay_rate, rank, num_vars, num_params_1d):
    num_trials = 20
    sparsity_fractions = np.arange(1, 10, dtype=float)/10.
    assert sparsity_fractions[-1] != 1  # error will always be zero

    ranks = ranks_vector(num_vars, rank)
    num_1d_functions = num_univariate_functions(ranks)
    num_ft_parameters = num_params_1d*num_1d_functions

    alpha = 0
    beta = 0
    recursion_coeffs = jacobi_recurrence(
        num_params_1d, alpha=alpha, beta=beta, probability=True)

    assert int(os.environ['OMP_NUM_THREADS']) == 1
    max_eval_concurrency = 4  # max(multiprocessing.cpu_count()-2,1)
    pool = Pool(max_eval_concurrency)
    partial_func = partial(
        sparsity_example_engine, ranks=ranks,
        num_ft_parameters=num_ft_parameters,
        decay_rate=decay_rate, recursion_coeffs=recursion_coeffs,
        sparsity_fractions=sparsity_fractions)

    filename = 'function-train-sparsity-effect-%d-%d-%d-%1.1f-%d.npz' % (
        num_vars, rank, num_params_1d, decay_rate, num_trials)
    if not os.path.exists(filename):
        result = pool.map(partial_func, [(num_params_1d)]*num_trials)
        l2_errors = np.asarray(result).T  # (num_sparsity_fractions,num_trials)
        np.savez(
            filename, l2_errors=l2_errors,
            sparsity_fractions=sparsity_fractions,
            num_ft_parameters=num_ft_parameters)
    return filename


def compress_homogeneous_function_train(ft_data, tol=1e-15):
    """
    Compress a function train such that only parameters with magnitude
    greater than a tolerance are retained.

    If all parameters of a univariate function are below tolerance
    Then a single zero is used as the parameters of that function.

    Note this function will not reduce rank, even if after compression
    the effective rank is smaller. E.g. we can have a column of all zeros
    functions.
    """
    ranks = ft_data[0]
    ft_params = ft_data[1]
    num_funcs_1d = num_univariate_functions(ranks)
    num_params_1d = ft_params.shape[0]//num_funcs_1d
    num_vars = ranks.shape[0]-1

    compressed_ft_params = None
    compressed_ft_params_map = None
    compressed_ft_cores_map = None

    cnt = 0
    for ii in range(num_vars):
        core_univariate_functions_params = []
        for jj in range(ranks[ii]):
            for kk in range(ranks[ii+1]):
                univariate_params = \
                    ft_params[cnt*num_params_1d:(cnt+1)*num_params_1d]
                II = np.where(np.absolute(univariate_params) > tol)[0]
                if II.shape[0] == 0:
                    compressed_univariate_params = np.array([0])
                else:
                    compressed_univariate_params = univariate_params[II]
                core_univariate_functions_params.append(
                    compressed_univariate_params)
                cnt += 1

        compressed_ft_params, compressed_ft_params_map, \
            compressed_ft_cores_map = add_core(
                core_univariate_functions_params, compressed_ft_params,
                compressed_ft_params_map, compressed_ft_cores_map)

    return [ranks, compressed_ft_params, compressed_ft_params_map,
            compressed_ft_cores_map]


def plot_sparsity_example():
    import matplotlib.pyplot as plt
    num_vars = 10
    num_params_1d = 10
    rank = 2
    decay_rates = [1, 2, 3, 4]
    for decay_rate in decay_rates:
        filename = sparsity_example(decay_rate, rank, num_vars, num_params_1d)
        file_data = np.load(filename)
        l2_errors = file_data['l2_errors']
        sparsity_fractions = file_data['sparsity_fractions']

        plt.semilogy(sparsity_fractions, np.median(l2_errors, axis=1))
        plt.fill_between(
            sparsity_fractions, l2_errors.min(axis=1), l2_errors.max(axis=1),
            alpha=0.5, label='$r=%1.1f$' % decay_rate)

    plt.legend()
    figname = 'function-train-sparsity-effect-%d-%d-%d.png' % (
        num_vars, rank, num_params_1d)
    plt.savefig(figname, dpi=600)
    # plt.show()


def sparsity_example_engine(num_params_1d, ranks, num_ft_parameters,
                            decay_rate, recursion_coeffs, sparsity_fractions):
    np.random.seed()
    num_vars = len(ranks)-1
    ft_params = get_random_compressible_vector(
        num_ft_parameters, decay_rate)*100
    ft_data = generate_homogeneous_function_train(
        ranks, num_params_1d, ft_params)

    num_samples = 1000
    samples = np.random.uniform(-1., 1., (num_vars, num_samples))
    values = evaluate_function_train(samples, ft_data, recursion_coeffs)

    # sort parameters in descending order
    sorted_indices = np.argsort(np.absolute(ft_params))[::-1]
    l2_errors = np.empty(len(sparsity_fractions), dtype=float)
    for jj in range(len(sparsity_fractions)):
        sparsity = int(num_ft_parameters*sparsity_fractions[jj])
        # retain only the s largest parameters
        assert sparsity <= num_ft_parameters
        sparse_params = ft_params.copy()
        sparse_params[sorted_indices[sparsity:]] = 0.
        sparse_ft_data = generate_homogeneous_function_train(
            ranks, num_params_1d, sparse_params)
        sparse_values = evaluate_function_train(
            samples, sparse_ft_data, recursion_coeffs)

        l2_error = np.linalg.norm(sparse_values-values)/np.linalg.norm(values)
        print(('num_ft_parameters', num_ft_parameters, 'sparsity', sparsity))
        print(('l2 error', l2_error))
        l2_errors[jj] = l2_error
    return l2_errors


# if __name__=='__main__':
#     #compare_compressible_vectors()
#     #plot_sparsity_example()
#     pass<|MERGE_RESOLUTION|>--- conflicted
+++ resolved
@@ -291,13 +291,9 @@
         evaluate_ft_gradient_forward_pass(sample, ft_data, recursion_coeffs)
 
     ranks, ft_params, ft_params_map, ft_cores_map = ft_data
-<<<<<<< HEAD
+
     gradient = evaluate_ft_gradient_backward_pass(
         ranks,values_of_cores,derivs_of_cores,ft_params_map,ft_cores_map)
-=======
-    gradient = evalaute_ft_gradient_backward_pass(
-        ranks, values_of_cores, derivs_of_cores, ft_params_map, ft_cores_map)
->>>>>>> 59d0fd43
 
     return value, gradient
 
@@ -331,13 +327,8 @@
     return value, values_of_cores, derivs_of_cores
 
 
-<<<<<<< HEAD
 def evaluate_ft_gradient_backward_pass(ranks,values_of_cores,derivs_of_cores,
                                        ft_params_map,ft_cores_map):
-=======
-def evalaute_ft_gradient_backward_pass(ranks, values_of_cores, derivs_of_cores,
-                                       ft_params_map, ft_cores_map):
->>>>>>> 59d0fd43
     num_vars = ranks.shape[0]-1
     num_ft_params = derivs_of_cores.shape[0]
     gradient = np.empty_like(derivs_of_cores)
